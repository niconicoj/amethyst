use std::{marker::PhantomData, ops::Deref};

use amethyst_core::{
    specs::{
        storage::ComponentEvent, BitSet, Entities, Entity, Join, Read, ReadExpect, ReadStorage,
        ReaderId, Resources, System, Write, WriteStorage,
    },
    ArcThreadPool, Parent, Time,
};

use {AssetStorage, Completion, Handle, HotReloadStrategy, ProcessingState, ResultExt};

use super::{Prefab, PrefabData, PrefabTag};

/// System that load `Prefab`s for `PrefabData` `T`.
///
/// ### Type parameters:
///
/// - `T`: `PrefabData`
pub struct PrefabLoaderSystem<T> {
    _m: PhantomData<T>,
    entities: Vec<Entity>,
    finished: Vec<Entity>,
    to_process: BitSet,
    insert_reader: Option<ReaderId<ComponentEvent>>,
    next_tag: u64,
}

impl<T> Default for PrefabLoaderSystem<T> {
    fn default() -> Self {
        PrefabLoaderSystem {
            _m: PhantomData,
            entities: Vec::default(),
            finished: Vec::default(),
            to_process: BitSet::default(),
            insert_reader: None,
            next_tag: 0,
        }
    }
}

impl<'a, T> System<'a> for PrefabLoaderSystem<T>
where
    T: PrefabData<'a> + Send + Sync + 'static,
{
    type SystemData = (
        Entities<'a>,
        Write<'a, AssetStorage<Prefab<T>>>,
        ReadStorage<'a, Handle<Prefab<T>>>,
        Read<'a, Time>,
        ReadExpect<'a, ArcThreadPool>,
        Option<Read<'a, HotReloadStrategy>>,
        WriteStorage<'a, Parent>,
        WriteStorage<'a, PrefabTag<T>>,
        T::SystemData,
    );

    fn run(&mut self, data: Self::SystemData) {
        let (
            entities,
            mut prefab_storage,
            prefab_handles,
            time,
            pool,
            strategy,
            mut parents,
            mut tags,
            mut prefab_system_data,
        ) = data;
        let strategy = strategy.as_ref().map(Deref::deref);
        prefab_storage.process(
            |mut d| {
                d.tag = Some(self.next_tag);
                self.next_tag += 1;
                if !d.loading() {
                    if !d
                        .load_sub_assets(&mut prefab_system_data)
                        .chain_err(|| "Failed starting sub asset loading")?
                    {
                        return Ok(ProcessingState::Loaded(d));
                    }
                }
                match d.progress().complete() {
                    Completion::Complete => Ok(ProcessingState::Loaded(d)),
                    Completion::Failed => {
                        error!("Failed loading sub asset: {:?}", d.progress().errors());
                        Err("Failed loading sub asset")?
                    }
                    Completion::Loading => Ok(ProcessingState::Loading(d)),
                }
            },
            time.frame_number(),
            &**pool,
            strategy,
        );
<<<<<<< HEAD
        prefab_handles
            .channel()
            .read(
                self.insert_reader
                    .as_mut()
                    .expect("PrefabLoaderSystem missing insert_reader."),
            )
            .for_each(|event| {
                if let ComponentEvent::Inserted(id) = event {
                    self.to_process.add(*id);
                }
            });
=======
        prefab_handles.populate_inserted(
            self.insert_reader.as_mut().expect(
                "`PrefabLoaderSystem::setup` was not called before `PrefabLoaderSystem::run`",
            ),
            &mut self.to_process,
        );
>>>>>>> 812e86ed
        self.finished.clear();
        for (root_entity, handle, _) in (&*entities, &prefab_handles, &self.to_process).join() {
            if let Some(prefab) = prefab_storage.get(handle) {
                self.finished.push(root_entity);
                // create entities
                self.entities.clear();
                self.entities.push(root_entity);
                for entity_data in prefab.entities.iter().skip(1) {
                    let new_entity = entities.create();
                    self.entities.push(new_entity);
                    if let Some(parent) = entity_data.parent {
                        parents
                            .insert(
                                new_entity,
                                Parent {
                                    entity: self.entities[parent],
                                },
<<<<<<< HEAD
                            )
                            .unwrap();
=======
                            ).expect("Unable to insert `Parent` for prefab");
>>>>>>> 812e86ed
                    }
                    tags.insert(
                        new_entity,
                        PrefabTag::new(
                            prefab.tag.expect(
                                "Unreachable: Every loaded prefab should have a `PrefabTag`",
                            ),
                        ),
                    ).expect("Unable to insert `PrefabTag` for prefab entity");
                }
                // create components
                for (index, entity_data) in prefab.entities.iter().enumerate() {
                    if let Some(ref prefab_data) = &entity_data.data {
                        prefab_data
                            .add_to_entity(
                                self.entities[index],
                                &mut prefab_system_data,
                                &self.entities,
<<<<<<< HEAD
                            )
                            .unwrap();
=======
                            ).expect("Unable to add prefab system data to entity");
>>>>>>> 812e86ed
                    }
                }
            }
        }

        for entity in &self.finished {
            self.to_process.remove(entity.id());
        }
    }

    fn setup(&mut self, res: &mut Resources) {
        use amethyst_core::specs::prelude::SystemData;
        Self::SystemData::setup(res);
        self.insert_reader = Some(WriteStorage::<Handle<Prefab<T>>>::fetch(&res).register_reader());
    }
}<|MERGE_RESOLUTION|>--- conflicted
+++ resolved
@@ -93,27 +93,18 @@
             &**pool,
             strategy,
         );
-<<<<<<< HEAD
         prefab_handles
             .channel()
             .read(
                 self.insert_reader
                     .as_mut()
-                    .expect("PrefabLoaderSystem missing insert_reader."),
+                    .expect("`PrefabLoaderSystem::setup` was not called before `PrefabLoaderSystem::run`"),
             )
             .for_each(|event| {
                 if let ComponentEvent::Inserted(id) = event {
                     self.to_process.add(*id);
                 }
             });
-=======
-        prefab_handles.populate_inserted(
-            self.insert_reader.as_mut().expect(
-                "`PrefabLoaderSystem::setup` was not called before `PrefabLoaderSystem::run`",
-            ),
-            &mut self.to_process,
-        );
->>>>>>> 812e86ed
         self.finished.clear();
         for (root_entity, handle, _) in (&*entities, &prefab_handles, &self.to_process).join() {
             if let Some(prefab) = prefab_storage.get(handle) {
@@ -131,12 +122,8 @@
                                 Parent {
                                     entity: self.entities[parent],
                                 },
-<<<<<<< HEAD
                             )
-                            .unwrap();
-=======
-                            ).expect("Unable to insert `Parent` for prefab");
->>>>>>> 812e86ed
+                            .expect("Unable to insert `Parent` for prefab");
                     }
                     tags.insert(
                         new_entity,
@@ -155,12 +142,8 @@
                                 self.entities[index],
                                 &mut prefab_system_data,
                                 &self.entities,
-<<<<<<< HEAD
                             )
-                            .unwrap();
-=======
-                            ).expect("Unable to add prefab system data to entity");
->>>>>>> 812e86ed
+                            .expect("Unable to add prefab system data to entity");
                     }
                 }
             }
