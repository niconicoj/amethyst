[package]
name = "amethyst_core"
version = "0.10.1"
authors = ["Simon Rönnberg <seamonr@gmail.com>", "Joël Lupien <jojolepro@jojolepro.com>", "Amethyst Foundation <contact@amethyst.rs>"]
edition = "2018"
description = "Amethyst core"

documentation = "https://docs.amethyst.rs/stable/amethyst_core/"
homepage = "https://amethyst.rs/"
repository = "https://github.com/amethyst/amethyst"

license = "MIT/Apache-2.0"

[badges]
travis-ci = { repository = "amethyst/amethyst" }

[dependencies]
nalgebra = { version = "0.19.0", features = ["serde-serialize", "mint"] }
alga = { version = "0.9.2", default-features = false }
alga_derive = "0.9.1"
approx = "0.3.2"
amethyst_error = { path = "../amethyst_error", version = "0.5.0" }
fnv = "1.0.6"
log = "0.4.8"
num-traits = "0.2.11"
rayon = "1.3.0"
serde = { version = "1", features = ["derive"] }
legion_transform = { git = "https://github.com/amethyst/legion_transform", rev = "eb26a855" }
getset = "0.0.9"
derive-new = "0.5.8"
shrinkwraprs = "0.2"
shrev = "1.1"
derivative = "2.1.1"

thread_profiler = { version = "0.3", optional = true }

[dependencies.legion]
git = "https://github.com/TomGillen/legion"
rev = "b93b636d"
default-features = false
features = ["serialize", "crossbeam-events", "codegen"]

[dev-dependencies]
<<<<<<< HEAD
#amethyst = { path = "..", version = "0.15.0" }
=======
amethyst = { path = "..", version = "0.15.1" }
>>>>>>> 965e2c4b
ron = "0.5.1"

[features]
profiler = ["thread_profiler/thread_profiler"]
parallel = ["legion/parallel"]<|MERGE_RESOLUTION|>--- conflicted
+++ resolved
@@ -41,11 +41,7 @@
 features = ["serialize", "crossbeam-events", "codegen"]
 
 [dev-dependencies]
-<<<<<<< HEAD
-#amethyst = { path = "..", version = "0.15.0" }
-=======
-amethyst = { path = "..", version = "0.15.1" }
->>>>>>> 965e2c4b
+#amethyst = { path = "..", version = "0.15.1" }
 ron = "0.5.1"
 
 [features]
