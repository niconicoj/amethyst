--- conflicted
+++ resolved
@@ -2,7 +2,6 @@
 use std::fmt;
 use std::marker::PhantomData;
 
-<<<<<<< HEAD
 use nalgebra::{
     self as na, Isometry3, Matrix4, Quaternion, Real, Translation3, Unit, UnitQuaternion, Vector3,
 };
@@ -10,12 +9,7 @@
     de::{self, Deserialize, Deserializer, MapAccess, SeqAccess, Visitor},
     ser::{Serialize, Serializer},
 };
-=======
-use std::borrow::Borrow;
-
-use nalgebra::{self as na, Matrix4};
-use serde::{Deserialize, Serialize};
->>>>>>> aaaf6ee2
+
 use specs::prelude::{Component, DenseVecStorage, FlaggedStorage};
 
 /// Local position, rotation, and scale (from parent if it exists).
@@ -105,7 +99,7 @@
     #[inline]
     pub fn face_towards(&mut self, target: Vector3<N>, up: Vector3<N>) -> &mut Self {
         self.iso.rotation =
-            UnitQuaternion::new_observer_frame(&(self.iso.translation.vector - target), &up);
+            UnitQuaternion::face_towards(&(self.iso.translation.vector - target), &up);
         self
     }
 
@@ -408,6 +402,7 @@
         self
     }
 
+    /// Verifies that the global `Matrix4` doesn't contain any NaN values.
     pub fn is_finite(&self) -> bool {
         self.global_matrix
             .as_slice()
