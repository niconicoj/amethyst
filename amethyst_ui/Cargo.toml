[package]
name = "amethyst_ui"
version = "0.10.0"
authors = ["Jacob Kiesel <kieseljake@gmail.com>", "Joël Lupien <jojolepro@jojolepro.com>", "Amethyst Foundation <contact@amethyst.rs>"]
edition = "2018"
description = "Amethyst UI crate"
keywords = ["ui", "specs", "ecs", "amethyst"]
categories = ["game-engines"]

documentation = "https://docs.amethyst.rs/stable/amethyst_ui/"
homepage = "https://amethyst.rs/"
repository = "https://github.com/amethyst/amethyst"
license = "MIT/Apache-2.0"

[dependencies]
<<<<<<< HEAD
amethyst_assets = { path = "../amethyst_assets", version = "0.10.0" }
amethyst_audio = { path = "../amethyst_audio", default-features = false, version = "0.9.0"}
amethyst_core = { path = "../amethyst_core", version = "0.9.0" }
amethyst_derive = { path = "../amethyst_derive", version = "0.7.0" }
amethyst_error = { path = "../amethyst_error", version = "0.4.0" }
amethyst_input = { path = "../amethyst_input", version = "0.10.0" }
amethyst_rendy = { path = "../amethyst_rendy", version = "0.4.0" }
amethyst_window = { path = "../amethyst_window", version = "0.4.0" }
=======
amethyst_assets = { path = "../amethyst_assets", version = "0.11.0" }
amethyst_audio = { path = "../amethyst_audio", version = "0.10.0" }
amethyst_core = { path = "../amethyst_core", version = "0.10.0" }
amethyst_derive = { path = "../amethyst_derive", version = "0.8.0" }
amethyst_error = { path = "../amethyst_error", version = "0.5.0" }
amethyst_input = { path = "../amethyst_input", version = "0.11.0" }
amethyst_rendy = { path = "../amethyst_rendy", version = "0.5.0" }
amethyst_window = { path = "../amethyst_window", version = "0.5.0" }
>>>>>>> 6453a83c
clipboard = "0.5"
derivative = "1.0"
derive-new = "0.5.6"
fnv = "1"
glsl-layout = "0.3"
ron = "0.5"
serde = { version = "1.0", features = ["derive"] }
smallvec = "1.2"
unicode-normalization = "0.1"
unicode-segmentation = "1.6"
winit = { version = "0.22.0", git = "https://github.com/amethyst/winit.git", branch = "wasm", features = ["serde"] }
log = "0.4.6"
# `font-kit 0.5.0` does not allow disabling the `freetype` dependency, which does not support WASM.
# https://github.com/servo/font-kit/blob/febf5b76f70a75de5757b6f95dde9f11e4016d2e/Cargo.toml
font-kit = { version = "0.5", optional = true }
paste = "0.1"
rand = "0.7"
lazy_static = "1.4"
failure = "0.1"
glyph_brush = "0.6.0"
thread_profiler = { version = "0.3", optional = true }

[features]
<<<<<<< HEAD
default = ["system_font"]
profiler = [ "thread_profiler/thread_profiler" ]
system_font = ["font-kit"]
=======
vulkan = ["amethyst_rendy/vulkan", "amethyst_rendy/vulkan-x11"]
metal = ["amethyst_rendy/metal"]
empty = ["amethyst_rendy/empty"]

profiler = [ "thread_profiler/thread_profiler" ]
>>>>>>> 6453a83c
<|MERGE_RESOLUTION|>--- conflicted
+++ resolved
@@ -13,25 +13,14 @@
 license = "MIT/Apache-2.0"
 
 [dependencies]
-<<<<<<< HEAD
-amethyst_assets = { path = "../amethyst_assets", version = "0.10.0" }
-amethyst_audio = { path = "../amethyst_audio", default-features = false, version = "0.9.0"}
-amethyst_core = { path = "../amethyst_core", version = "0.9.0" }
-amethyst_derive = { path = "../amethyst_derive", version = "0.7.0" }
-amethyst_error = { path = "../amethyst_error", version = "0.4.0" }
-amethyst_input = { path = "../amethyst_input", version = "0.10.0" }
-amethyst_rendy = { path = "../amethyst_rendy", version = "0.4.0" }
-amethyst_window = { path = "../amethyst_window", version = "0.4.0" }
-=======
 amethyst_assets = { path = "../amethyst_assets", version = "0.11.0" }
-amethyst_audio = { path = "../amethyst_audio", version = "0.10.0" }
+amethyst_audio = { path = "../amethyst_audio", version = "0.10.0", default-features = false }
 amethyst_core = { path = "../amethyst_core", version = "0.10.0" }
 amethyst_derive = { path = "../amethyst_derive", version = "0.8.0" }
 amethyst_error = { path = "../amethyst_error", version = "0.5.0" }
 amethyst_input = { path = "../amethyst_input", version = "0.11.0" }
 amethyst_rendy = { path = "../amethyst_rendy", version = "0.5.0" }
 amethyst_window = { path = "../amethyst_window", version = "0.5.0" }
->>>>>>> 6453a83c
 clipboard = "0.5"
 derivative = "1.0"
 derive-new = "0.5.6"
@@ -55,14 +44,11 @@
 thread_profiler = { version = "0.3", optional = true }
 
 [features]
-<<<<<<< HEAD
 default = ["system_font"]
-profiler = [ "thread_profiler/thread_profiler" ]
-system_font = ["font-kit"]
-=======
-vulkan = ["amethyst_rendy/vulkan", "amethyst_rendy/vulkan-x11"]
+
+vulkan = ["amethyst_rendy/vulkan"]
 metal = ["amethyst_rendy/metal"]
 empty = ["amethyst_rendy/empty"]
 
 profiler = [ "thread_profiler/thread_profiler" ]
->>>>>>> 6453a83c
+system_font = ["font-kit"]