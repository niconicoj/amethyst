--- conflicted
+++ resolved
@@ -152,98 +152,4 @@
             score_right: 0,
         }
     }
-<<<<<<< HEAD
-=======
-}
-
-// This graph structure is used for creating a proper `RenderGraph` for rendering.
-// A renderGraph can be thought of as the stages during a render pass. In our case,
-// we are only executing one subpass (DrawFlat2D, or the sprite pass). This graph
-// also needs to be rebuilt whenever the window is resized, so the boilerplate code
-// for that operation is also here.
-#[derive(Default)]
-struct ExampleGraph {
-    dimensions: Option<ScreenDimensions>,
-    surface_format: Option<Format>,
-    dirty: bool,
-}
-
-#[allow(clippy::map_clone)]
-impl GraphCreator<DefaultBackend> for ExampleGraph {
-    // This trait method reports to the renderer if the graph must be rebuilt, usually because
-    // the window has been resized. This implementation checks the screen size and returns true
-    // if it has changed.
-    fn rebuild(&mut self, res: &Resources) -> bool {
-        // Rebuild when dimensions change, but wait until at least two frames have the same.
-        let new_dimensions = res.try_fetch::<ScreenDimensions>();
-        use std::ops::Deref;
-        if self.dimensions.as_ref() != new_dimensions.as_ref().map(|d| d.deref()) {
-            self.dirty = true;
-            self.dimensions = new_dimensions.map(|d| d.clone());
-            return false;
-        }
-        self.dirty
-    }
-
-    // This is the core of a RenderGraph, which is building the actual graph with subpasses and target
-    // images.
-    fn builder(
-        &mut self,
-        factory: &mut Factory<DefaultBackend>,
-        res: &Resources,
-    ) -> GraphBuilder<DefaultBackend, Resources> {
-        use amethyst::renderer::rendy::{
-            graph::present::PresentNode,
-            hal::command::{ClearDepthStencil, ClearValue},
-        };
-
-        self.dirty = false;
-
-        // Retrieve a reference to the target window, which is created by the WindowBundle
-        let window = <ReadExpect<'_, Window>>::fetch(res);
-
-        // Create a new drawing surface in our window
-        let surface = factory.create_surface(&window);
-        // cache surface format to speed things up
-        let surface_format = *self
-            .surface_format
-            .get_or_insert_with(|| factory.get_surface_format(&surface));
-        let dimensions = self.dimensions.as_ref().unwrap();
-        let window_kind = Kind::D2(dimensions.width() as u32, dimensions.height() as u32, 1, 1);
-
-        // Begin building our RenderGraph
-        let mut graph_builder = GraphBuilder::new();
-        let color = graph_builder.create_image(
-            window_kind,
-            1,
-            surface_format,
-            Some(ClearValue::Color([0.34, 0.36, 0.52, 1.0].into())),
-        );
-
-        let depth = graph_builder.create_image(
-            window_kind,
-            1,
-            Format::D32Sfloat,
-            Some(ClearValue::DepthStencil(ClearDepthStencil(1.0, 0))),
-        );
-
-        // Create our first `Subpass`, which contains the DrawFlat2D and DrawUi render groups.
-        // We pass the subpass builder a description of our groups for construction
-        let pass = graph_builder.add_node(
-            SubpassBuilder::new()
-                .with_group(DrawFlat2DDesc::new().builder()) // Draws sprites
-                .with_group(DrawUiDesc::new().builder()) // Draws UI components
-                .with_color(color)
-                .with_depth_stencil(depth)
-                .into_pass(),
-        );
-
-        // Finally, add the pass to the graph.
-        // The PresentNode takes its input and applies it to the surface.
-        let _present = graph_builder
-            .add_node(PresentNode::builder(factory, surface, color).with_dependency(pass));
-
-        graph_builder
-    }
->>>>>>> 9aab0125
 }