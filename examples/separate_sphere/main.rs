--- conflicted
+++ resolved
@@ -1,46 +1,3 @@
-<<<<<<< HEAD
-fn main() {}
-// //! Displays a shaded sphere to the user.
-
-// use amethyst::{
-//     assets::{PrefabLoader, PrefabLoaderSystem, RonFormat},
-//     core::transform::TransformBundle,
-//     prelude::*,
-//     renderer::*,
-//     utils::{application_root_dir, scene::BasicScenePrefab},
-// };
-
-// type MyPrefabData = BasicScenePrefab<ComboMeshCreator, f32>;
-
-// struct Example;
-
-// impl SimpleState for Example {
-//     fn on_start(&mut self, data: StateData<'_, GameData<'_, '_>>) {
-//         let handle = data.world.exec(|loader: PrefabLoader<'_, MyPrefabData>| {
-//             loader.load("prefab/sphere.ron", RonFormat, (), ())
-//         });
-//         data.world.create_entity().with(handle).build();
-//     }
-// }
-
-// fn main() -> amethyst::Result<()> {
-//     amethyst::start_logger(Default::default());
-
-//     let app_root = application_root_dir()?;
-
-//     let display_config_path = app_root.join("examples/separate_sphere/resources/display.ron");
-
-//     let resources = app_root.join("examples/assets/");
-
-//     let game_data = GameDataBuilder::default()
-//         .with(PrefabLoaderSystem::<MyPrefabData>::default(), "", &[])
-//         .with_bundle(TransformBundle::<f32>::new())?
-//         .with_basic_renderer(display_config_path, DrawShadedSeparate::<f32>::new(), false)?;
-//     let mut game = Application::new(resources, Example, game_data)?;
-//     game.run();
-//     Ok(())
-// }
-=======
 //! Displays a shaded sphere to the user.
 
 use amethyst::{
@@ -80,5 +37,4 @@
     let mut game = Application::new(resources, Example, game_data)?;
     game.run();
     Ok(())
-}
->>>>>>> edebc4a2
+}