use amethyst::{
    assets::{PrefabLoader, PrefabLoaderSystem, RonFormat},
    core::transform::TransformBundle,
    prelude::*,
    renderer::{DrawPbr, PosNormTangTex},
    utils::{application_root_dir, scene::BasicScenePrefab},
};

type MyPrefabData = BasicScenePrefab<Vec<PosNormTangTex>, f32>;

struct Example;

impl SimpleState for Example {
    fn on_start(&mut self, data: StateData<'_, GameData<'_, '_>>) {
        let handle = data.world.exec(|loader: PrefabLoader<'_, MyPrefabData>| {
            loader.load("prefab/spotlights_scene.ron", RonFormat, (), ())
        });
        data.world.create_entity().with(handle).build();
    }
}

fn main() -> amethyst::Result<()> {
    amethyst::start_logger(Default::default());

    let app_root = application_root_dir()?;

    let display_config_path = app_root.join("examples/spotlights/resources/display_config.ron");

    let resources = app_root.join("examples/assets/");

    let game_data = GameDataBuilder::default()
        .with(PrefabLoaderSystem::<MyPrefabData>::default(), "", &[])
<<<<<<< HEAD
        .with_bundle(TransformBundle::new())?
        .with_basic_renderer(display_config_path, DrawPbr::<PosNormTangTex>::new(), false)?;
=======
        .with_bundle(TransformBundle::<f32>::new())?
        .with_basic_renderer(
            display_config_path,
            DrawPbm::<PosNormTangTex, f32>::new(),
            false,
        )?;
>>>>>>> 29b4b8d6
    let mut game = Application::new(resources, Example, game_data)?;
    game.run();
    Ok(())
}<|MERGE_RESOLUTION|>--- conflicted
+++ resolved
@@ -30,17 +30,12 @@
 
     let game_data = GameDataBuilder::default()
         .with(PrefabLoaderSystem::<MyPrefabData>::default(), "", &[])
-<<<<<<< HEAD
-        .with_bundle(TransformBundle::new())?
-        .with_basic_renderer(display_config_path, DrawPbr::<PosNormTangTex>::new(), false)?;
-=======
         .with_bundle(TransformBundle::<f32>::new())?
         .with_basic_renderer(
             display_config_path,
             DrawPbm::<PosNormTangTex, f32>::new(),
             false,
         )?;
->>>>>>> 29b4b8d6
     let mut game = Application::new(resources, Example, game_data)?;
     game.run();
     Ok(())
